--- conflicted
+++ resolved
@@ -91,11 +91,7 @@
 	cmd.Flags().String("hsm-caroot-id", "", "HSM ID for Root CA (only used with --ca pkcs11ca)")
 	cmd.Flags().String("ct-log-url", "http://localhost:6962/test", "host and path (with log prefix at the end) to the ct log")
 	cmd.Flags().String("ct-log-public-key-path", "", "Path to a PEM-encoded public key of the CT log, used to verify SCTs")
-<<<<<<< HEAD
-	cmd.Flags().String("config-path", "/etc/fulcio-config/config.yaml", "path to fulcio config yaml")
-=======
 	cmd.Flags().String("config-path", defaultConfigPath, "path to fulcio config yaml")
->>>>>>> 7920be28
 	cmd.Flags().String("pkcs11-config-path", "config/crypto11.conf", "path to fulcio pkcs11 config file")
 	cmd.Flags().String("fileca-cert", "", "Path to CA certificate")
 	cmd.Flags().String("fileca-key", "", "Path to CA encrypted private key")
