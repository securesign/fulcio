#
# Copyright 2023 The Sigstore Authors.
#
# Licensed under the Apache License, Version 2.0 (the "License");
# you may not use this file except in compliance with the License.
# You may obtain a copy of the License at
#
#     http://www.apache.org/licenses/LICENSE-2.0
#
# Unless required by applicable law or agreed to in writing, software
# distributed under the License is distributed on an "AS IS" BASIS,
# WITHOUT WARRANTIES OR CONDITIONS OF ANY KIND, either express or implied.
# See the License for the specific language governing permissions and
# limitations under the License.

name: CI-Container-Build

on:
  workflow_dispatch:
  push:
    branches:
      - main

jobs:
  build:
    name: build
    runs-on: ubuntu-latest

    if: github.repository == 'sigstore/fulcio'

    permissions:
      id-token: write
      contents: read

    steps:
<<<<<<< HEAD
      - uses: actions/checkout@692973e3d937129bcbf40652eb9f2f61becf3332 # v4.1.7
      - uses: sigstore/cosign-installer@59acb6260d9c0ba8f4a2f9d9b48431a222b68e20 # v3.5.0
=======
      - uses: actions/checkout@9bb56186c3b09b4f86b1c65136769dd318469633 # v4.1.2
      - uses: sigstore/cosign-installer@e1523de7571e31dbe865fd2e80c5c7c23ae71eb4 # v3.4.0
>>>>>>> 036ea449

      # TODO: uncomment when we bump to go1.22 in go.mod
      # - name: Extract version of Go to use
      #   run: echo "GOVERSION=$(cat Dockerfile|grep golang | awk ' { print $2 } ' | cut -d '@' -f 1 | cut -d ':' -f 2 | uniq)" >> $GITHUB_ENV

      - uses: actions/setup-go@cdcb36043654635271a94b9a6d1392de5bb323a7 # v5.0.1
        with:
          go-version: '1.22'
          check-latest: true

      - name: deps
        run: sudo apt-get update && sudo apt-get install -yq libpcsclite-dev

      - uses: ko-build/setup-ko@3aebd0597dc1e9d1a26bcfdb7cbeb19c131d3037 # v0.7

      - name: Set up Cloud SDK
        uses: google-github-actions/auth@71fee32a0bb7e97b4d33d548e7d957010649d8fa # v2.1.3
        with:
          workload_identity_provider: 'projects/498091336538/locations/global/workloadIdentityPools/githubactions/providers/sigstore-fulcio'
          service_account: 'github-actions-fulcio@projectsigstore.iam.gserviceaccount.com'

      - name: creds
        run: gcloud auth configure-docker --quiet

      - name: container
        run: KO_PREFIX=gcr.io/projectsigstore/fulcio/ci/fulcio make sign-keyless-ci<|MERGE_RESOLUTION|>--- conflicted
+++ resolved
@@ -33,14 +33,8 @@
       contents: read
 
     steps:
-<<<<<<< HEAD
       - uses: actions/checkout@692973e3d937129bcbf40652eb9f2f61becf3332 # v4.1.7
       - uses: sigstore/cosign-installer@59acb6260d9c0ba8f4a2f9d9b48431a222b68e20 # v3.5.0
-=======
-      - uses: actions/checkout@9bb56186c3b09b4f86b1c65136769dd318469633 # v4.1.2
-      - uses: sigstore/cosign-installer@e1523de7571e31dbe865fd2e80c5c7c23ae71eb4 # v3.4.0
->>>>>>> 036ea449
-
       # TODO: uncomment when we bump to go1.22 in go.mod
       # - name: Extract version of Go to use
       #   run: echo "GOVERSION=$(cat Dockerfile|grep golang | awk ' { print $2 } ' | cut -d '@' -f 1 | cut -d ':' -f 2 | uniq)" >> $GITHUB_ENV
