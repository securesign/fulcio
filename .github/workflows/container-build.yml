--- conflicted
+++ resolved
@@ -33,13 +33,8 @@
       contents: read
 
     steps:
-<<<<<<< HEAD
-      - uses: actions/checkout@692973e3d937129bcbf40652eb9f2f61becf3332 # v4.1.7
-      - uses: sigstore/cosign-installer@59acb6260d9c0ba8f4a2f9d9b48431a222b68e20 # v3.5.0
-=======
       - uses: actions/checkout@d632683dd7b4114ad314bca15554477dd762a938 # v4.2.0
       - uses: sigstore/cosign-installer@dc72c7d5c4d10cd6bcb8cf6e3fd625a9e5e537da # v3.7.0
->>>>>>> 7920be28
 
       # TODO: uncomment when we bump to go1.22 in go.mod
       # - name: Extract version of Go to use
@@ -47,11 +42,7 @@
 
       - uses: actions/setup-go@0a12ed9d6a96ab950c8f026ed9f722fe0da7ef32 # v5.0.2
         with:
-<<<<<<< HEAD
-          go-version: '1.22'
-=======
           go-version: '${{ env.GOVERSION }}'
->>>>>>> 7920be28
           check-latest: true
 
       - name: deps
@@ -60,11 +51,7 @@
       - uses: ko-build/setup-ko@3aebd0597dc1e9d1a26bcfdb7cbeb19c131d3037 # v0.7
 
       - name: Set up Cloud SDK
-<<<<<<< HEAD
-        uses: google-github-actions/auth@71fee32a0bb7e97b4d33d548e7d957010649d8fa # v2.1.3
-=======
         uses: google-github-actions/auth@8254fb75a33b976a221574d287e93919e6a36f70 # v2.1.6
->>>>>>> 7920be28
         with:
           workload_identity_provider: 'projects/498091336538/locations/global/workloadIdentityPools/githubactions/providers/sigstore-fulcio'
           service_account: 'github-actions-fulcio@projectsigstore.iam.gserviceaccount.com'
