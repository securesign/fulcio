#
# Copyright 2021 The Sigstore Authors.
#
# Licensed under the Apache License, Version 2.0 (the "License");
# you may not use this file except in compliance with the License.
# You may obtain a copy of the License at
#
#     http://www.apache.org/licenses/LICENSE-2.0
#
# Unless required by applicable law or agreed to in writing, software
# distributed under the License is distributed on an "AS IS" BASIS,
# WITHOUT WARRANTIES OR CONDITIONS OF ANY KIND, either express or implied.
# See the License for the specific language governing permissions and
# limitations under the License.

name: Verify-K8s

on: [push, pull_request]

permissions:
  contents: read

jobs:
  verify-k8s-manifests:
    name: k8s manifest check
    runs-on: ubuntu-latest
    steps:
<<<<<<< HEAD
      - uses: actions/checkout@9bb56186c3b09b4f86b1c65136769dd318469633 # v4.1.2
      - name: Extract version of Go to use
        run: echo "GOVERSION=$(cat Dockerfile|grep golang | awk ' { print $2 } ' | cut -d '@' -f 1 | cut -d ':' -f 2 | uniq)" >> $GITHUB_ENV
      - uses: actions/setup-go@0c52d547c9bc32b1aa3301fd7a9cb496313a4491 # v5.0.0
=======
      - uses: actions/checkout@692973e3d937129bcbf40652eb9f2f61becf3332 # v4.1.7

      # TODO: uncomment when we bump to go1.22 in go.mod
      # - name: Extract version of Go to use
      #   run: echo "GOVERSION=$(cat Dockerfile|grep golang | awk ' { print $2 } ' | cut -d '@' -f 1 | cut -d ':' -f 2 | uniq)" >> $GITHUB_ENV

      - uses: actions/setup-go@0a12ed9d6a96ab950c8f026ed9f722fe0da7ef32 # v5.0.2
>>>>>>> 52379792
        with:
          go-version: ${{ env.GOVERSION }}
          check-latest: true

      - name: Install kubeval
        run: go install github.com/instrumenta/kubeval@v0.16.1

      - run: kubeval config/*.yaml

  verify-k8s-deployment:
    runs-on: ubuntu-latest
    strategy:
      fail-fast: false # Keep running if one leg fails.
      matrix:
        issuer:
        - "OIDC Issuer"
        - "Meta Issuer"

        include:
        - issuer: "OIDC Issuer"
          issuer-config:
            "oidc-issuers:\n      https://kubernetes.default.svc:\n        issuer-url: \"https://kubernetes.default.svc\"\n        client-id: \"sigstore\"\n        type: \"kubernetes\""
        - issuer: "Meta Issuer"
          issuer-config:
            "meta-issuers:\n      https://kubernetes.*.svc: \n        client-id: \"sigstore\"\n        type: \"kubernetes\""
    env:
      # https://github.com/google/go-containerregistry/pull/125 allows insecure registry for
      # '*.local' hostnames. This works both for `ko` and our own tag-to-digest resolution logic,
      # thus allowing us to test without bypassing tag-to-digest resolution.
      REGISTRY_NAME: registry.local
      REGISTRY_PORT: 5000
      KO_PREFIX: registry.local:5000/fulcio
      GIT_HASH: ${{ github.sha }}
      GIT_VERSION: test

    steps:
<<<<<<< HEAD
      - uses: actions/checkout@9bb56186c3b09b4f86b1c65136769dd318469633 # v4.1.2
      - name: Extract version of Go to use
        run: echo "GOVERSION=$(cat Dockerfile|grep golang | awk ' { print $2 } ' | cut -d '@' -f 1 | cut -d ':' -f 2 | uniq)" >> $GITHUB_ENV
      - uses: actions/setup-go@0c52d547c9bc32b1aa3301fd7a9cb496313a4491 # v5.0.0
=======
      - uses: actions/checkout@692973e3d937129bcbf40652eb9f2f61becf3332 # v4.1.7

      # TODO: uncomment when we bump to go1.22 in go.mod
      # - name: Extract version of Go to use
      #   run: echo "GOVERSION=$(cat Dockerfile|grep golang | awk ' { print $2 } ' | cut -d '@' -f 1 | cut -d ':' -f 2 | uniq)" >> $GITHUB_ENV

      - uses: actions/setup-go@0a12ed9d6a96ab950c8f026ed9f722fe0da7ef32 # v5.0.2
>>>>>>> 52379792
        with:
          go-version: '1.22'
          check-latest: true

      - uses: ko-build/setup-ko@3aebd0597dc1e9d1a26bcfdb7cbeb19c131d3037 # v0.7

      - name: Setup Cluster
        uses: chainguard-dev/actions/setup-kind@f94883c3bd16936401291899070258f855b5d849 # main
        with:
          k8s-version: 1.26.x
          registry-authority: ${{ env.REGISTRY_NAME }}:${{ env.REGISTRY_PORT }}

      - name: Generate temporary CA files
        run: |
          openssl req -x509 \
              -newkey ed25519 \
              -sha256 \
              -keyout "${{ github.run_id }}-key.pem" \
              -out "${{ github.run_id }}-cert.pem" \
              -subj "/CN=ed25519" \
              -days 36500 \
              -passout pass:"${{ github.run_id }}"

      - name: Deploy fulcio-system
        run: |
          # Reduce the resource requests of Fulcio
          sed -i -e 's,memory: "1G",memory: "100Mi",g' ${{ github.workspace }}/config/deployment.yaml
          sed -i -e 's,cpu: ".5",cpu: "50m",g' ${{ github.workspace }}/config/deployment.yaml
          # Switch to one replica to make it easier to test the scraping of
          # metrics since we know all the requests then go to the same server.
          sed -i -E 's,replicas: 3,replicas: 1,g' ${{ github.workspace }}/config/deployment.yaml
          # Expose the prometheus port as a service so tests can grab it
          # without hitting the k8s API
          cat <<EOF >> ${{ github.workspace }}/config/deployment.yaml
              - name: prometheus
                protocol: TCP
                port: 2112
                targetPort: 2112
          EOF

          # Overwrite the configuration to be what we need for KinD.
          cat <<EOF > config/fulcio-config.yaml
          apiVersion: v1
          kind: ConfigMap
          metadata:
            name: fulcio-config
            namespace: fulcio-system
          data:
            config.yaml: |-
              ${{ matrix.issuer-config }}
            server.yaml: |-
              host: 0.0.0.0
              port: 5555
              grpc-port: 5554
              ca: fileca
              fileca-cert: /etc/fulcio-secret/cert.pem
              fileca-key: /etc/fulcio-secret/key.pem
              fileca-key-passwd: "${{ github.run_id }}"
              ct-log-url: ""
              log_type: prod
          EOF
          # Create secret needed to use fileca
          cat <<EOF > config/fulcio-secret.yaml
          apiVersion: v1
          kind: Secret
          metadata:
            name: fulcio-secret
            namespace: fulcio-system
          data:
            cert.pem: $(cat ${{ github.run_id }}-cert.pem | base64 -w 0)
            key.pem: $(cat ${{ github.run_id }}-key.pem | base64 -w 0)
          EOF

          make ko-apply-ci

          kubectl wait --for=condition=Available --timeout=5m -n fulcio-system deployment/fulcio-server

          kubectl get po -n fulcio-system

      - name: Run signing job
        run: |
          DIGEST=$(make ko-publish | sed '1d')

          cat <<EOF | kubectl apply -f -
          apiVersion: batch/v1
          kind: Job
          metadata:
            name: check-oidc
          spec:
            template:
              spec:
                restartPolicy: Never
                automountServiceAccountToken: false
                containers:
                - name: check-oidc
                  image: gcr.io/projectsigstore/cosign:v1.12.0
                  args: [
                    "sign",
                    "--fulcio-url=http://fulcio-server.fulcio-system.svc",
                    "--insecure-skip-verify=true",
                    "--upload=false",
                    "${DIGEST}",
                  ]

                  env:
                  - name: COSIGN_EXPERIMENTAL
                    value: "true"
                  volumeMounts:
                  - name: oidc-info
                    mountPath: /var/run/sigstore/cosign
                volumes:
                  - name: oidc-info
                    projected:
                      sources:
                        - serviceAccountToken:
                            path: oidc-token
                            expirationSeconds: 600 # Use as short-lived as possible.
                            audience: sigstore
          EOF

          kubectl wait --for=condition=Complete --timeout=90s job/check-oidc

      - name: Validate prometheus metrics exported and look correct
        run: |
          cat <<EOF | ko apply -f -
          apiVersion: batch/v1
          kind: Job
          metadata:
            name: check-prometheus-metrics
          spec:
            template:
              spec:
                restartPolicy: Never
                automountServiceAccountToken: false
                containers:
                - name: check-metrics
                  image: ko://github.com/sigstore/fulcio/test/prometheus/
          EOF

          kubectl wait --for=condition=Complete --timeout=90s job/check-prometheus-metrics
        env:
          KO_DOCKER_REPO: registry.local:5000/fulcio

      - name: Collect diagnostics and upload
        if: ${{ failure() }}
        uses: chainguard-dev/actions/kind-diag@84c993eaf02da1c325854fb272a4df9184bd80fc # main<|MERGE_RESOLUTION|>--- conflicted
+++ resolved
@@ -25,12 +25,6 @@
     name: k8s manifest check
     runs-on: ubuntu-latest
     steps:
-<<<<<<< HEAD
-      - uses: actions/checkout@9bb56186c3b09b4f86b1c65136769dd318469633 # v4.1.2
-      - name: Extract version of Go to use
-        run: echo "GOVERSION=$(cat Dockerfile|grep golang | awk ' { print $2 } ' | cut -d '@' -f 1 | cut -d ':' -f 2 | uniq)" >> $GITHUB_ENV
-      - uses: actions/setup-go@0c52d547c9bc32b1aa3301fd7a9cb496313a4491 # v5.0.0
-=======
       - uses: actions/checkout@692973e3d937129bcbf40652eb9f2f61becf3332 # v4.1.7
 
       # TODO: uncomment when we bump to go1.22 in go.mod
@@ -38,7 +32,6 @@
       #   run: echo "GOVERSION=$(cat Dockerfile|grep golang | awk ' { print $2 } ' | cut -d '@' -f 1 | cut -d ':' -f 2 | uniq)" >> $GITHUB_ENV
 
       - uses: actions/setup-go@0a12ed9d6a96ab950c8f026ed9f722fe0da7ef32 # v5.0.2
->>>>>>> 52379792
         with:
           go-version: ${{ env.GOVERSION }}
           check-latest: true
@@ -75,12 +68,6 @@
       GIT_VERSION: test
 
     steps:
-<<<<<<< HEAD
-      - uses: actions/checkout@9bb56186c3b09b4f86b1c65136769dd318469633 # v4.1.2
-      - name: Extract version of Go to use
-        run: echo "GOVERSION=$(cat Dockerfile|grep golang | awk ' { print $2 } ' | cut -d '@' -f 1 | cut -d ':' -f 2 | uniq)" >> $GITHUB_ENV
-      - uses: actions/setup-go@0c52d547c9bc32b1aa3301fd7a9cb496313a4491 # v5.0.0
-=======
       - uses: actions/checkout@692973e3d937129bcbf40652eb9f2f61becf3332 # v4.1.7
 
       # TODO: uncomment when we bump to go1.22 in go.mod
@@ -88,7 +75,6 @@
       #   run: echo "GOVERSION=$(cat Dockerfile|grep golang | awk ' { print $2 } ' | cut -d '@' -f 1 | cut -d ':' -f 2 | uniq)" >> $GITHUB_ENV
 
       - uses: actions/setup-go@0a12ed9d6a96ab950c8f026ed9f722fe0da7ef32 # v5.0.2
->>>>>>> 52379792
         with:
           go-version: '1.22'
           check-latest: true
