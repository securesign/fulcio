--- conflicted
+++ resolved
@@ -28,24 +28,14 @@
   check-signature:
     runs-on: ubuntu-latest
     container:
-<<<<<<< HEAD
-      image: gcr.io/projectsigstore/cosign:v2.2.4-dev@sha256:13efd4c62710d75f07d12d8aad36a8657eeffd4f5f3a40bcbc207d8aafa67d41
-=======
       image: ghcr.io/sigstore/cosign/cosign:v2.4.1-dev@sha256:a1bb112f1758703aa1d222bf30b9655d04cf196c0b7feaf3479d1222c2283590
->>>>>>> 7920be28
 
     steps:
       - name: Check Signature
         run: |
-<<<<<<< HEAD
-          cosign verify ghcr.io/gythialy/golang-cross:v1.22.5-0@sha256:5cf8fca7fe80392c8d1597fe89d291d49120507390f25507746f73d4b7f8a8f2 \
-          --certificate-oidc-issuer https://token.actions.githubusercontent.com \
-          --certificate-identity "https://github.com/gythialy/golang-cross/.github/workflows/release-golang-cross.yml@refs/tags/v1.22.5-0"
-=======
           cosign verify ghcr.io/gythialy/golang-cross:v1.23.2-0@sha256:8feb33a131baabdef112d924a4379ff6b0a4f00a4854f97b0dc73742198638bd \
           --certificate-oidc-issuer https://token.actions.githubusercontent.com \
           --certificate-identity "https://github.com/gythialy/golang-cross/.github/workflows/release-golang-cross.yml@refs/tags/v1.23.2-0"
->>>>>>> 7920be28
         env:
           TUF_ROOT: /tmp
 
@@ -54,17 +44,10 @@
     needs:
       - check-signature
     container:
-<<<<<<< HEAD
-      image: ghcr.io/gythialy/golang-cross:v1.22.5-0@sha256:5cf8fca7fe80392c8d1597fe89d291d49120507390f25507746f73d4b7f8a8f2
-
-    steps:
-      - uses: actions/checkout@692973e3d937129bcbf40652eb9f2f61becf3332 # v4.1.7
-=======
       image: ghcr.io/gythialy/golang-cross:v1.23.2-0@sha256:8feb33a131baabdef112d924a4379ff6b0a4f00a4854f97b0dc73742198638bd
 
     steps:
       - uses: actions/checkout@d632683dd7b4114ad314bca15554477dd762a938 # v4.2.0
->>>>>>> 7920be28
 
       # Error: fatal: detected dubious ownership in repository at '/__w/fulcio/fulcio'
       #      To add an exception for this directory, call:
