--- conflicted
+++ resolved
@@ -28,24 +28,14 @@
   check-signature:
     runs-on: ubuntu-latest
     container:
-<<<<<<< HEAD
-      image: gcr.io/projectsigstore/cosign:v2.2.3-dev@sha256:0d795fa145b03026b7bc2a35e33068cdb75e1c1f974e604c17408bf7bd174967
-=======
       image: ghcr.io/sigstore/cosign/cosign:v2.4.0-dev@sha256:a97b592b9f73390edcd6ceb5799a62513a906cbdffcdc63f53585910c71b0708
->>>>>>> 52379792
 
     steps:
       - name: Check Signature
         run: |
-<<<<<<< HEAD
-          cosign verify ghcr.io/gythialy/golang-cross:v1.21.8-0@sha256:9c86fc6c6763cd5cd9a07f25083fc5a87f3525b5f8d7ff886822e2153f0c8405 \
-          --certificate-oidc-issuer https://token.actions.githubusercontent.com \
-          --certificate-identity "https://github.com/gythialy/golang-cross/.github/workflows/release-golang-cross.yml@refs/tags/v1.21.8-0"
-=======
           cosign verify ghcr.io/gythialy/golang-cross:v1.22.6-0@sha256:34ba9945085680b8966b78929e3520478ec9ea38a315fa13d8d5e0ce6355d0d2 \
           --certificate-oidc-issuer https://token.actions.githubusercontent.com \
           --certificate-identity "https://github.com/gythialy/golang-cross/.github/workflows/release-golang-cross.yml@refs/tags/v1.22.6-0"
->>>>>>> 52379792
         env:
           TUF_ROOT: /tmp
 
@@ -54,17 +44,10 @@
     needs:
       - check-signature
     container:
-<<<<<<< HEAD
-      image: ghcr.io/gythialy/golang-cross:v1.21.8-0@sha256:9c86fc6c6763cd5cd9a07f25083fc5a87f3525b5f8d7ff886822e2153f0c8405
-
-    steps:
-      - uses: actions/checkout@9bb56186c3b09b4f86b1c65136769dd318469633 # v4.1.2
-=======
       image: ghcr.io/gythialy/golang-cross:v1.22.6-0@sha256:34ba9945085680b8966b78929e3520478ec9ea38a315fa13d8d5e0ce6355d0d2
 
     steps:
       - uses: actions/checkout@692973e3d937129bcbf40652eb9f2f61becf3332 # v4.1.7
->>>>>>> 52379792
 
       # Error: fatal: detected dubious ownership in repository at '/__w/fulcio/fulcio'
       #      To add an exception for this directory, call:
