#
# Copyright 2021 The Sigstore Authors.
#
# Licensed under the Apache License, Version 2.0 (the "License");
# you may not use this file except in compliance with the License.
# You may obtain a copy of the License at
#
#     http://www.apache.org/licenses/LICENSE-2.0
#
# Unless required by applicable law or agreed to in writing, software
# distributed under the License is distributed on an "AS IS" BASIS,
# WITHOUT WARRANTIES OR CONDITIONS OF ANY KIND, either express or implied.
# See the License for the specific language governing permissions and
# limitations under the License.

# https://docs.github.com/en/free-pro-team@latest/github/finding-security-vulnerabilities-and-errors-in-your-code/configuring-code-scanning#changing-the-languages-that-are-analyzed
name: CodeQL
on:
  push:
    branches: [ main ]
  pull_request:
    # The branches below must be a subset of the branches above
    branches: [ main ]
  schedule:
    - cron: '45 10 * * 1'

permissions:
  contents: read
  security-events: write

jobs:
  analyze:
    name: Analyze
    runs-on: ubuntu-latest

    strategy:
      fail-fast: false
      matrix:
        language: [ 'go' ]
    steps:
    - name: Checkout repository
<<<<<<< HEAD
      uses: actions/checkout@692973e3d937129bcbf40652eb9f2f61becf3332 # v4.1.7
=======
      uses: actions/checkout@d632683dd7b4114ad314bca15554477dd762a938 # v4.2.0
>>>>>>> 7920be28

    # TODO: uncomment when we bump to go1.22 in go.mod
    # - name: Extract version of Go to use
    #   run: echo "GOVERSION=$(cat Dockerfile|grep golang | awk ' { print $2 } ' | cut -d '@' -f 1 | cut -d ':' -f 2 | uniq)" >> $GITHUB_ENV

    - uses: actions/setup-go@0a12ed9d6a96ab950c8f026ed9f722fe0da7ef32 # v5.0.2
      with:
        go-version: '1.22'
        check-latest: true

    - uses: arduino/setup-protoc@c65c819552d16ad3c9b72d9dfd5ba5237b9c906b # v3.0.0
      name: Install protobuf
      with:
        version: '24.0'
        repo-token: ${{ secrets.GITHUB_TOKEN }}

    # Initializes the CodeQL tools for scanning.
    - name: Initialize CodeQL
      uses: github/codeql-action/init@65c74964a9ed8c44ed9f19d4bbc5757a6a8e9ab9 # v2.16.1
      with:
        languages: ${{ matrix.language }}

    - name: Autobuild
      uses: github/codeql-action/autobuild@65c74964a9ed8c44ed9f19d4bbc5757a6a8e9ab9 # v2.16.1

    - name: Perform CodeQL Analysis
      uses: github/codeql-action/analyze@65c74964a9ed8c44ed9f19d4bbc5757a6a8e9ab9 # v2.16.1<|MERGE_RESOLUTION|>--- conflicted
+++ resolved
@@ -39,11 +39,7 @@
         language: [ 'go' ]
     steps:
     - name: Checkout repository
-<<<<<<< HEAD
-      uses: actions/checkout@692973e3d937129bcbf40652eb9f2f61becf3332 # v4.1.7
-=======
       uses: actions/checkout@d632683dd7b4114ad314bca15554477dd762a938 # v4.2.0
->>>>>>> 7920be28
 
     # TODO: uncomment when we bump to go1.22 in go.mod
     # - name: Extract version of Go to use
