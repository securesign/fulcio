--- conflicted
+++ resolved
@@ -29,12 +29,6 @@
     name: license boilerplate check
     runs-on: ubuntu-latest
     steps:
-<<<<<<< HEAD
-      - uses: actions/checkout@9bb56186c3b09b4f86b1c65136769dd318469633 # v4.1.2
-      - name: Extract version of Go to use
-        run: echo "GOVERSION=$(cat Dockerfile|grep golang | awk ' { print $2 } ' | cut -d '@' -f 1 | cut -d ':' -f 2 | uniq)" >> $GITHUB_ENV
-      - uses: actions/setup-go@0c52d547c9bc32b1aa3301fd7a9cb496313a4491 # v5.0.0
-=======
       - uses: actions/checkout@692973e3d937129bcbf40652eb9f2f61becf3332 # v4.1.7
 
       # TODO: uncomment when we bump to go1.22 in go.mod
@@ -42,7 +36,6 @@
       #   run: echo "GOVERSION=$(cat Dockerfile|grep golang | awk ' { print $2 } ' | cut -d '@' -f 1 | cut -d ':' -f 2 | uniq)" >> $GITHUB_ENV
 
       - uses: actions/setup-go@0a12ed9d6a96ab950c8f026ed9f722fe0da7ef32 # v5.0.2
->>>>>>> 52379792
         with:
           go-version: '1.22'
           check-latest: true
@@ -60,12 +53,8 @@
     name: golangci-lint
     runs-on: ubuntu-latest
     steps:
-<<<<<<< HEAD
-      - uses: actions/checkout@9bb56186c3b09b4f86b1c65136769dd318469633 # v4.1.2
-=======
       - uses: actions/checkout@692973e3d937129bcbf40652eb9f2f61becf3332 # v4.1.7
 
->>>>>>> 52379792
       - name: deps
         run: sudo apt-get update && sudo apt-get install -yq libpcsclite-dev
 
@@ -88,12 +77,6 @@
     name: oidc-config
     runs-on: ubuntu-latest
     steps:
-<<<<<<< HEAD
-      - uses: actions/checkout@9bb56186c3b09b4f86b1c65136769dd318469633 # v4.1.2
-      - name: Extract version of Go to use
-        run: echo "GOVERSION=$(cat Dockerfile|grep golang | awk ' { print $2 } ' | cut -d '@' -f 1 | cut -d ':' -f 2 | uniq)" >> $GITHUB_ENV
-      - uses: actions/setup-go@0c52d547c9bc32b1aa3301fd7a9cb496313a4491 # v5.0.0
-=======
       - uses: actions/checkout@692973e3d937129bcbf40652eb9f2f61becf3332 # v4.1.7
 
       # TODO: uncomment when we bump to go1.22 in go.mod
@@ -101,7 +84,6 @@
       #   run: echo "GOVERSION=$(cat Dockerfile|grep golang | awk ' { print $2 } ' | cut -d '@' -f 1 | cut -d ':' -f 2 | uniq)" >> $GITHUB_ENV
 
       - uses: actions/setup-go@0a12ed9d6a96ab950c8f026ed9f722fe0da7ef32 # v5.0.2
->>>>>>> 52379792
         with:
           go-version: '1.22'
           check-latest: true
