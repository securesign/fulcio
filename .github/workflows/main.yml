#
# Copyright 2021 The Sigstore Authors.
#
# Licensed under the Apache License, Version 2.0 (the "License");
# you may not use this file except in compliance with the License.
# You may obtain a copy of the License at
#
#     http://www.apache.org/licenses/LICENSE-2.0
#
# Unless required by applicable law or agreed to in writing, software
# distributed under the License is distributed on an "AS IS" BASIS,
# WITHOUT WARRANTIES OR CONDITIONS OF ANY KIND, either express or implied.
# See the License for the specific language governing permissions and
# limitations under the License.

name: CI

on:
  push:
    branches: [ main, development ]
  pull_request:
    branches: [ main, development ]

permissions:
  contents: read

jobs:
  build:
    runs-on: ubuntu-20.04

    steps:
<<<<<<< HEAD
      - uses: actions/checkout@9bb56186c3b09b4f86b1c65136769dd318469633 # v4.1.2
      - name: Extract version of Go to use
        run: echo "GOVERSION=$(cat Dockerfile|grep golang | awk ' { print $2 } ' | cut -d '@' -f 1 | cut -d ':' -f 2 | uniq)" >> $GITHUB_ENV
      - uses: actions/setup-go@0c52d547c9bc32b1aa3301fd7a9cb496313a4491 # v5.0.0
=======
      - uses: actions/checkout@692973e3d937129bcbf40652eb9f2f61becf3332 # v4.1.7

      # TODO: uncomment when we bump to go1.22 in go.mod
      # - name: Extract version of Go to use
      #   run: echo "GOVERSION=$(cat Dockerfile|grep golang | awk ' { print $2 } ' | cut -d '@' -f 1 | cut -d ':' -f 2 | uniq)" >> $GITHUB_ENV

      - uses: actions/setup-go@0a12ed9d6a96ab950c8f026ed9f722fe0da7ef32 # v5.0.2
>>>>>>> 50dbac4e
        with:
          go-version: '1.22'
          check-latest: true

      - uses: arduino/setup-protoc@c65c819552d16ad3c9b72d9dfd5ba5237b9c906b # v3.0.0
        name: Install protobuf
        with:
          version: '27.2'
          repo-token: ${{ secrets.GITHUB_TOKEN }}

      - name: Build
        run: make -C $GITHUB_WORKSPACE all

      - name: Test
        run: go test -v -coverprofile=coverage.txt -covermode=atomic ./...

      - name: Upload Coverage Report
<<<<<<< HEAD
        uses: codecov/codecov-action@c16abc29c95fcf9174b58eb7e1abf4c866893bc8 # v4.1.1
=======
        uses: codecov/codecov-action@e28ff129e5465c2c0dcc6f003fc735cb6ae0c673 # v4.5.0

>>>>>>> 50dbac4e
      - name: Ensure no files were modified as a result of the build
        run: git update-index --refresh && git diff-index --quiet -I"^\/\/\s+(-\s+)?protoc(-gen-go)?\s+v[0-9]+\.[0-9]+\.[0-9]+$" HEAD -- || git diff -I"^\/\/\s+(-\s+)?protoc(-gen-go)?\s+v[0-9]+\.[0-9]+\.[0-9]+$" --exit-code<|MERGE_RESOLUTION|>--- conflicted
+++ resolved
@@ -29,12 +29,6 @@
     runs-on: ubuntu-20.04
 
     steps:
-<<<<<<< HEAD
-      - uses: actions/checkout@9bb56186c3b09b4f86b1c65136769dd318469633 # v4.1.2
-      - name: Extract version of Go to use
-        run: echo "GOVERSION=$(cat Dockerfile|grep golang | awk ' { print $2 } ' | cut -d '@' -f 1 | cut -d ':' -f 2 | uniq)" >> $GITHUB_ENV
-      - uses: actions/setup-go@0c52d547c9bc32b1aa3301fd7a9cb496313a4491 # v5.0.0
-=======
       - uses: actions/checkout@692973e3d937129bcbf40652eb9f2f61becf3332 # v4.1.7
 
       # TODO: uncomment when we bump to go1.22 in go.mod
@@ -42,7 +36,6 @@
       #   run: echo "GOVERSION=$(cat Dockerfile|grep golang | awk ' { print $2 } ' | cut -d '@' -f 1 | cut -d ':' -f 2 | uniq)" >> $GITHUB_ENV
 
       - uses: actions/setup-go@0a12ed9d6a96ab950c8f026ed9f722fe0da7ef32 # v5.0.2
->>>>>>> 50dbac4e
         with:
           go-version: '1.22'
           check-latest: true
@@ -60,11 +53,7 @@
         run: go test -v -coverprofile=coverage.txt -covermode=atomic ./...
 
       - name: Upload Coverage Report
-<<<<<<< HEAD
-        uses: codecov/codecov-action@c16abc29c95fcf9174b58eb7e1abf4c866893bc8 # v4.1.1
-=======
         uses: codecov/codecov-action@e28ff129e5465c2c0dcc6f003fc735cb6ae0c673 # v4.5.0
 
->>>>>>> 50dbac4e
       - name: Ensure no files were modified as a result of the build
         run: git update-index --refresh && git diff-index --quiet -I"^\/\/\s+(-\s+)?protoc(-gen-go)?\s+v[0-9]+\.[0-9]+\.[0-9]+$" HEAD -- || git diff -I"^\/\/\s+(-\s+)?protoc(-gen-go)?\s+v[0-9]+\.[0-9]+\.[0-9]+$" --exit-code