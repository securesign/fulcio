--- conflicted
+++ resolved
@@ -29,17 +29,6 @@
     runs-on: ubuntu-20.04
 
     steps:
-<<<<<<< HEAD
-      - uses: actions/checkout@692973e3d937129bcbf40652eb9f2f61becf3332 # v4.1.7
-
-      # TODO: uncomment when we bump to go1.22 in go.mod
-      # - name: Extract version of Go to use
-      #   run: echo "GOVERSION=$(cat Dockerfile|grep golang | awk ' { print $2 } ' | cut -d '@' -f 1 | cut -d ':' -f 2 | uniq)" >> $GITHUB_ENV
-
-      - uses: actions/setup-go@0a12ed9d6a96ab950c8f026ed9f722fe0da7ef32 # v5.0.2
-        with:
-          go-version: '1.22'
-=======
       - uses: actions/checkout@d632683dd7b4114ad314bca15554477dd762a938 # v4.2.0
 
       - name: Extract version of Go to use
@@ -48,17 +37,12 @@
       - uses: actions/setup-go@0a12ed9d6a96ab950c8f026ed9f722fe0da7ef32 # v5.0.2
         with:
           go-version: ${{ env.GOVERSION }}
->>>>>>> 7920be28
           check-latest: true
 
       - uses: arduino/setup-protoc@c65c819552d16ad3c9b72d9dfd5ba5237b9c906b # v3.0.0
         name: Install protobuf
         with:
-<<<<<<< HEAD
-          version: '27.2'
-=======
           version: '28.0'
->>>>>>> 7920be28
           repo-token: ${{ secrets.GITHUB_TOKEN }}
 
       - name: Build
@@ -68,11 +52,7 @@
         run: go test -v -coverprofile=coverage.txt -covermode=atomic ./...
 
       - name: Upload Coverage Report
-<<<<<<< HEAD
-        uses: codecov/codecov-action@e28ff129e5465c2c0dcc6f003fc735cb6ae0c673 # v4.5.0
-=======
         uses: codecov/codecov-action@b9fd7d16f6d7d1b5d2bec1a2887e65ceed900238 # v4.6.0
->>>>>>> 7920be28
 
       - name: Ensure no files were modified as a result of the build
         run: git update-index --refresh && git diff-index --quiet -I"^\/\/\s+(-\s+)?protoc(-gen-go)?\s+v[0-9]+\.[0-9]+\.[0-9]+$" HEAD -- || git diff -I"^\/\/\s+(-\s+)?protoc(-gen-go)?\s+v[0-9]+\.[0-9]+\.[0-9]+$" --exit-code