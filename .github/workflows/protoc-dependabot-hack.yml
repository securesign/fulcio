--- conflicted
+++ resolved
@@ -16,8 +16,4 @@
 
       # update the version in these places manually when Dependabot proposes a change to it here:
       # 1. the version in main.yml used to install protoc
-<<<<<<< HEAD
-      - uses: protocolbuffers/protobuf@v27.3
-=======
-      - uses: protocolbuffers/protobuf@v28.2
->>>>>>> 7920be28
+      - uses: protocolbuffers/protobuf@v28.2