--- conflicted
+++ resolved
@@ -16,8 +16,4 @@
 
       # update the version in these places manually when Dependabot proposes a change to it here:
       # 1. the version in main.yml used to install protoc
-<<<<<<< HEAD
-      - uses: protocolbuffers/protobuf@v26.1
-=======
-      - uses: protocolbuffers/protobuf@v27.3
->>>>>>> 50dbac4e
+      - uses: protocolbuffers/protobuf@v27.3