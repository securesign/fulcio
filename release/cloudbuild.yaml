--- conflicted
+++ resolved
@@ -32,25 +32,12 @@
         echo "Checking out ${_GIT_TAG}"
         git checkout ${_GIT_TAG}
 
-<<<<<<< HEAD
-  - name: 'gcr.io/projectsigstore/cosign:v2.2.3-dev@sha256:0d795fa145b03026b7bc2a35e33068cdb75e1c1f974e604c17408bf7bd174967'
-=======
   - name: 'ghcr.io/sigstore/cosign/cosign:v2.4.0-dev@sha256:a97b592b9f73390edcd6ceb5799a62513a906cbdffcdc63f53585910c71b0708'
->>>>>>> 52379792
     dir: "go/src/sigstore/fulcio"
     env:
       - TUF_ROOT=/tmp
     args:
       - 'verify'
-<<<<<<< HEAD
-      - 'ghcr.io/gythialy/golang-cross:v1.21.8-0@sha256:9c86fc6c6763cd5cd9a07f25083fc5a87f3525b5f8d7ff886822e2153f0c8405'
-      - '--certificate-oidc-issuer'
-      - "https://token.actions.githubusercontent.com"
-      - '--certificate-identity'
-      - "https://github.com/gythialy/golang-cross/.github/workflows/release-golang-cross.yml@refs/tags/v1.21.8-0"
-
-  - name: ghcr.io/gythialy/golang-cross:v1.21.8-0@sha256:9c86fc6c6763cd5cd9a07f25083fc5a87f3525b5f8d7ff886822e2153f0c8405
-=======
       - 'ghcr.io/gythialy/golang-cross:v1.22.6-0@sha256:34ba9945085680b8966b78929e3520478ec9ea38a315fa13d8d5e0ce6355d0d2'
       - '--certificate-oidc-issuer'
       - "https://token.actions.githubusercontent.com"
@@ -58,7 +45,6 @@
       - "https://github.com/gythialy/golang-cross/.github/workflows/release-golang-cross.yml@refs/tags/v1.22.6-0"
 
   - name: ghcr.io/gythialy/golang-cross:v1.22.6-0@sha256:34ba9945085680b8966b78929e3520478ec9ea38a315fa13d8d5e0ce6355d0d2
->>>>>>> 52379792
     entrypoint: /bin/sh
     dir: "go/src/sigstore/fulcio"
     env:
@@ -81,11 +67,7 @@
         gcloud auth configure-docker \
         && make release
 
-<<<<<<< HEAD
-  - name: ghcr.io/gythialy/golang-cross:v1.21.8-0@sha256:9c86fc6c6763cd5cd9a07f25083fc5a87f3525b5f8d7ff886822e2153f0c8405
-=======
   - name: ghcr.io/gythialy/golang-cross:v1.22.6-0@sha256:34ba9945085680b8966b78929e3520478ec9ea38a315fa13d8d5e0ce6355d0d2
->>>>>>> 52379792
     entrypoint: 'bash'
     dir: "go/src/sigstore/fulcio"
     env:
