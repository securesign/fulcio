#
# Copyright 2021 The Sigstore Authors.
#
# Licensed under the Apache License, Version 2.0 (the "License");
# you may not use this file except in compliance with the License.
# You may obtain a copy of the License at
#
#     http://www.apache.org/licenses/LICENSE-2.0
#
# Unless required by applicable law or agreed to in writing, software
# distributed under the License is distributed on an "AS IS" BASIS,
# WITHOUT WARRANTIES OR CONDITIONS OF ANY KIND, either express or implied.
# See the License for the specific language governing permissions and
# limitations under the License.

FROM brew.registry.redhat.io/rh-osbs/openshift-golang-builder:rhel_9_1.23@sha256:4805e1cb2d1bd9d3c5de5d6986056bbda94ca7b01642f721d83d26579d333c60 AS builder
ENV APP_ROOT=/opt/app-root
ENV GOPATH=$APP_ROOT

WORKDIR $APP_ROOT/src/
ADD go.mod go.sum $APP_ROOT/src/
# Add source code
ADD ./ $APP_ROOT/src/

RUN go mod download && \
    go build -mod=readonly -o server main.go

# Multi-Stage production build
<<<<<<< HEAD
FROM registry.access.redhat.com/ubi9/ubi-minimal@sha256:bafd57451de2daa71ed301b277d49bd120b474ed438367f087eac0b885a668dc as deploy
=======
FROM registry.access.redhat.com/ubi9-minimal@sha256:8b314e254e9ab9a7a08b675fcfd3ed66a2943eeda7b26395210d451569976b9b as deploy
>>>>>>> 3ab3df04

LABEL description="Fulcio is a free-to-use certificate authority for issuing code signing certificates for an OpenID Connect (OIDC) identity, such as email address."
LABEL io.k8s.description="Fulcio is a free-to-use certificate authority for issuing code signing certificates for an OpenID Connect (OIDC) identity, such as email address."
LABEL io.k8s.display-name="Fulcio container image for Red Hat Trusted Signer"
LABEL io.openshift.tags="fulcio trusted-signer"
LABEL summary="Provides the Fulcio CA for keyless signing with Red Hat Trusted Signer."
LABEL com.redhat.component="fulcio"
LABEL name="fulcio"

# Retrieve the binary from the previous stage
COPY --from=builder /opt/app-root/src/server /usr/local/bin/fulcio-server
# Set the binary as the entrypoint of the container
ENTRYPOINT ["/usr/local/bin/fulcio-server", "serve"]<|MERGE_RESOLUTION|>--- conflicted
+++ resolved
@@ -26,11 +26,7 @@
     go build -mod=readonly -o server main.go
 
 # Multi-Stage production build
-<<<<<<< HEAD
-FROM registry.access.redhat.com/ubi9/ubi-minimal@sha256:bafd57451de2daa71ed301b277d49bd120b474ed438367f087eac0b885a668dc as deploy
-=======
 FROM registry.access.redhat.com/ubi9-minimal@sha256:8b314e254e9ab9a7a08b675fcfd3ed66a2943eeda7b26395210d451569976b9b as deploy
->>>>>>> 3ab3df04
 
 LABEL description="Fulcio is a free-to-use certificate authority for issuing code signing certificates for an OpenID Connect (OIDC) identity, such as email address."
 LABEL io.k8s.description="Fulcio is a free-to-use certificate authority for issuing code signing certificates for an OpenID Connect (OIDC) identity, such as email address."
