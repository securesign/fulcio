--- conflicted
+++ resolved
@@ -309,18 +309,12 @@
 	IssuerTypeGithubWorkflow    = "github-workflow"
 	IssuerTypeCodefreshWorkflow = "codefresh-workflow"
 	IssuerTypeGitLabPipeline    = "gitlab-pipeline"
-<<<<<<< HEAD
-=======
 	IssuerTypeChainguard        = "chainguard-identity"
->>>>>>> 50dbac4e
 	IssuerTypeKubernetes        = "kubernetes"
 	IssuerTypeSpiffe            = "spiffe"
 	IssuerTypeURI               = "uri"
 	IssuerTypeUsername          = "username"
-<<<<<<< HEAD
-=======
 	IssuerTypeCIProvider        = "ci-provider"
->>>>>>> 50dbac4e
 )
 
 func parseConfig(b []byte) (cfg *FulcioConfig, err error) {
@@ -581,17 +575,12 @@
 		return "email"
 	case IssuerTypeGithubWorkflow:
 		return "sub"
-<<<<<<< HEAD
+	case IssuerTypeCIProvider:
+		return "sub"
 	case IssuerTypeCodefreshWorkflow:
 		return "sub"
-=======
-	case IssuerTypeCIProvider:
-		return "sub"
-	case IssuerTypeCodefreshWorkflow:
-		return "sub"
 	case IssuerTypeChainguard:
 		return "sub"
->>>>>>> 50dbac4e
 	case IssuerTypeKubernetes:
 		return "sub"
 	case IssuerTypeSpiffe:
