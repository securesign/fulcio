--- conflicted
+++ resolved
@@ -514,12 +514,9 @@
 	if claim := issuerToChallengeClaim(IssuerTypeCodefreshWorkflow, ""); claim != "sub" {
 		t.Fatalf("expected sub subject claim for Codefresh issuer, got %s", claim)
 	}
-<<<<<<< HEAD
-=======
 	if claim := issuerToChallengeClaim(IssuerTypeChainguard, ""); claim != "sub" {
 		t.Fatalf("expected sub subject claim for Chainguard issuer, got %s", claim)
 	}
->>>>>>> 50dbac4e
 	if claim := issuerToChallengeClaim(IssuerTypeKubernetes, ""); claim != "sub" {
 		t.Fatalf("expected sub subject claim for K8S issuer, got %s", claim)
 	}
