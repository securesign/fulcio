--- conflicted
+++ resolved
@@ -1,5 +1,3 @@
-<<<<<<< HEAD
-=======
 # v1.6.5
 
 ## Features
@@ -68,7 +66,6 @@
 
 * Javan Lacerda
 
->>>>>>> 7920be28
 # v1.6.0
 
 v1.6.0 adds support for onboarding CI identity providers via configuration
