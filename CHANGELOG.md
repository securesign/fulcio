--- conflicted
+++ resolved
@@ -1,5 +1,3 @@
-<<<<<<< HEAD
-=======
 # v1.6.4
 
 ## Features
@@ -113,7 +111,6 @@
 * Tomas Turek
 * William Woodruff
 
->>>>>>> 52379792
 # v1.4.5
 
 ## Features
